--- conflicted
+++ resolved
@@ -4,11 +4,8 @@
 # [2025-07-04] Version in Cute-DSL, for Hopper and Blackwell. You'd need to install nvidia-cutlass-dsl==4.1.0.
 
 
-<<<<<<< HEAD
-=======
 import copy
 import gc
->>>>>>> 5ccf0b03
 import logging
 import math
 from typing import Optional, Tuple
@@ -385,8 +382,6 @@
     "pack_gqa",
     "compute_capability",
 ]
-<<<<<<< HEAD
-=======
 
 
 def warmup_flash_attn(f):
@@ -441,7 +436,6 @@
         return f(*args, **kwargs)
 
     return wrapper
->>>>>>> 5ccf0b03
 
 
 @warmup_flash_attn
