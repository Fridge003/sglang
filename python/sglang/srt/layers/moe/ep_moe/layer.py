--- conflicted
+++ resolved
@@ -5,11 +5,11 @@
 
 import torch
 
-<<<<<<< HEAD
+import triton
+import triton.language as tl
+
 from sglang.srt import single_batch_overlap
 from sglang.srt.distributed.parallel_state import get_moe_expert_parallel_world_size
-=======
->>>>>>> c882b5ae
 from sglang.srt.layers.moe import (
     get_deepep_mode,
     get_moe_a2a_backend,
