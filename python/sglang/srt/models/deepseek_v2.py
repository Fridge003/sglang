--- conflicted
+++ resolved
@@ -26,10 +26,7 @@
 import torch
 import torch.nn.functional as F
 from torch import nn
-<<<<<<< HEAD
 from tqdm import tqdm, trange
-=======
->>>>>>> efbc687c
 from transformers import PretrainedConfig
 
 from sglang.srt import single_batch_overlap
