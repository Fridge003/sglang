--- conflicted
+++ resolved
@@ -1099,11 +1099,9 @@
                 return AttnForwardMethod.MHA_CHUNKED_KV
             else:
                 return _dispatch_mla_subtype()
-<<<<<<< HEAD
         elif attention_backend == "fa4":
-            # TODO: FA4 support is at an early stage, this is a hacky way to support MLA models.
+            # TODO(cicirori): use FA4 MHA for DeepSeekV3 for now
             return AttnForwardMethod.MHA_CHUNKED_KV
-=======
         elif attention_backend == "trtllm_mla":
             if (
                 forward_batch.forward_mode.is_extend()
@@ -1113,7 +1111,6 @@
                 return AttnForwardMethod.MHA_CHUNKED_KV
             else:
                 return _dispatch_mla_subtype()
->>>>>>> 0096798e
         elif attention_backend == "aiter":
             if (
                 forward_batch.forward_mode.is_extend()
