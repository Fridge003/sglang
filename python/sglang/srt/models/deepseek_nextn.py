--- conflicted
+++ resolved
@@ -32,16 +32,12 @@
     VocabParallelEmbedding,
 )
 from sglang.srt.model_executor.forward_batch_info import ForwardBatch
-<<<<<<< HEAD
 from sglang.srt.models.deepseek_v2 import (
     DeepseekV2DecoderLayer,
     DeepseekV3ForCausalLM,
     enable_nextn_moe_bf16_cast_to_fp8,
 )
-=======
-from sglang.srt.models.deepseek_v2 import DeepseekV2DecoderLayer, DeepseekV3ForCausalLM
 from sglang.srt.server_args import get_global_server_args
->>>>>>> 54a46a26
 from sglang.srt.utils import BumpAllocator, add_prefix, is_cuda
 
 logger = logging.getLogger(__name__)
